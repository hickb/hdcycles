//  Copyright 2020 Tangent Animation
//
//  Licensed under the Apache License, Version 2.0 (the "License");
//  you may not use this file except in compliance with the License.
//  You may obtain a copy of the License at
//
//      http://www.apache.org/licenses/LICENSE-2.0
//
//  Unless required by applicable law or agreed to in writing, software
//  distributed under the License is distributed on an "AS IS" BASIS,
//  WITHOUT WARRANTIES OR CONDITIONS OF ANY KIND, either express or implied,
//  including without limitation, as related to merchantability and fitness
//  for a particular purpose.
//
//  In no event shall any copyright holder be liable for any damages of any kind
//  arising from the use of this software, whether in contract, tort or otherwise.
//  See the License for the specific language governing permissions and
//  limitations under the License.

#ifndef HD_CYCLES_MESH_H
#define HD_CYCLES_MESH_H

#include "utils.h"

#include "hdcycles.h"

#include <util/util_transform.h>

#include <pxr/base/gf/matrix4d.h>
#include <pxr/base/gf/matrix4f.h>
#include <pxr/base/gf/vec2f.h>
#include <pxr/base/gf/vec3f.h>
#include <pxr/base/gf/vec3i.h>
#include <pxr/imaging/hd/enums.h>
#include <pxr/imaging/hd/mesh.h>
#include <pxr/imaging/hd/vertexAdjacency.h>
#include <pxr/pxr.h>

namespace ccl {
class Scene;
class Mesh;
class Object;
}  // namespace ccl

PXR_NAMESPACE_OPEN_SCOPE

class HdCyclesRenderDelegate;

/**
 * @brief HdCycles Mesh Rprim mapped to Cycles mesh
 * 
 */
class HdCyclesMesh final : public HdMesh {
public:
    HF_MALLOC_TAG_NEW("new HdCyclesMesh");

    /**
     * @brief Construct a new HdCycles Mesh object
     * 
     * @param id Path to the Mesh Primitive
     * @param instancerId If specified the HdInstancer at this id uses this mesh
     * as a prototype
     */
    HdCyclesMesh(SdfPath const& id, SdfPath const& instancerId,
                 HdCyclesRenderDelegate* a_renderDelegate);

    /**
     * @brief Destroy the HdCycles Mesh object
     * 
     */
    virtual ~HdCyclesMesh();

    /**
     * @brief Inform the scene graph which state needs to be downloaded in
     * the first Sync() call
     * 
     * @return The initial dirty state this mesh wants to query
     */
    HdDirtyBits GetInitialDirtyBitsMask() const override;

    /**
     * @brief Pull invalidated mesh data and prepare/update the core Cycles 
     * representation.
     * 
     * This must be thread safe.
     * 
     * @param sceneDelegate The data source for the mesh
     * @param renderParam State
     * @param dirtyBits Which bits of scene data has changed
     * @param reprToken Which representation to draw with
     */
    void Sync(HdSceneDelegate* sceneDelegate, HdRenderParam* renderParam,
              HdDirtyBits* dirtyBits, TfToken const& reprToken) override;

protected:
    /**
     * @brief Create the cycles mesh representation
     * 
     * @return New allocated pointer to ccl::Mesh
     */
    ccl::Mesh* _CreateCyclesMesh();

    /**
     * @brief Create the cycles object representation
     * 
     * @return ccl::Object* 
     */
    ccl::Object* _CreateCyclesObject();

    /**
     * @brief Perform final mesh computations (bounds, tangents, etc)
     * 
     * @param scene 
     */
    void _FinishMesh(ccl::Scene* scene);

    /**
     * @brief Comptue Mikktspace tangents
     * 
     * @param needsign 
     */
    void _ComputeTangents(bool needsign);

    /**
     * @brief Add abitrary uv set
     * 
     * @param name 
     * @param uvs 
     * @param interpolation 
     */
    void _AddUVSet(TfToken name, VtVec2fArray& uvs, ccl::Scene* scene,
                   HdInterpolation interpolation);

    /**
     * @brief Add vertex/face normals (Not implemented)
     * 
     * @param normals 
     * @param interpolation 
     */
    void _AddNormals(VtVec3fArray& normals, HdInterpolation interpolation);

    /**
     * @brief Add vertex velocities (Not tested)
     * 
     * @param velocities 
     * @param interpolation 
     */
    void _AddVelocities(VtVec3fArray& velocities,
                        HdInterpolation interpolation);

    /**
     * @brief Add vertex/primitive colors
     * 
     * @param name 
     * @param colors 
     * @param scene 
     * @param interpolation 
     */
    void _AddColors(TfToken name, VtVec3fArray& colors, ccl::Scene* scene,
                    HdInterpolation interpolation);

protected:
    struct PrimvarSource {
        VtValue data;
        HdInterpolation interpolation;
    };
    TfHashMap<TfToken, PrimvarSource, TfToken::HashFunctor> _primvarSourceMap;

private:
    template<typename T>
    bool GetPrimvarData(TfToken const& name, HdSceneDelegate* sceneDelegate,
                        std::map<HdInterpolation, HdPrimvarDescriptorVector>
                            primvarDescsPerInterpolation,
                        VtArray<T>& out_data, VtIntArray& out_indices);

protected:
    /**
     * @brief Initialize the given representation of this Rprim.
     * This is called prior to syncing the prim.
     * 
     * @param reprToken The name of the repr to initialize
     * @param dirtyBits In/Out dirty values
     */
    void _InitRepr(TfToken const& reprToken, HdDirtyBits* dirtyBits) override;

    /**
     * @brief Set additional dirty bits
     * 
     * @param bits 
     * @return New value of dirty bits
     */
    HdDirtyBits _PropagateDirtyBits(HdDirtyBits bits) const override;

    /**
     * @brief Do not allow this class to be copied
     * 
     */
    HdCyclesMesh(const HdCyclesMesh&) = delete;
    /**
     * @brief Do not allow this class to be assigned
     * 
     */
    HdCyclesMesh& operator=(const HdCyclesMesh&) = delete;

    /**
     * @brief Populate vertices of cycles mesh
     * 
     */
    void _PopulateVertices();

    /**
     * @brief Populate faces of cycles mesh
     * 
     * @param a_faceMaterials pregenerated array of subset materials
     * @param a_subdivide should faces be subdivided
     */
    void _PopulateFaces(const std::vector<int>& a_faceMaterials,
                        bool a_subdivide);

    /**
     * @brief Populate subdiv creases
     * 
     */
    void _PopulateCreases();

    /**
<<<<<<< HEAD
     * @brief Cycles specific conversion required to get generated coord offsets
     * 
     * @param loc 
     * @param size 
     */
    void _MeshTextureSpace(ccl::float3& loc, ccl::float3& size);

    /**
=======
>>>>>>> 40abafcc
     * @brief Populate generated coordinates attribute
     * 
     */
    void _PopulateGenerated(ccl::Scene* scene);

    ccl::Mesh* m_cyclesMesh;
    ccl::Object* m_cyclesObject;
    std::vector<ccl::Object*> m_cyclesInstances;

    std::map<SdfPath, int> m_materialMap;

    size_t m_numMeshVerts = 0;
    size_t m_numMeshFaces = 0;

    SdfPath m_cachedMaterialId;
    int m_numTransformSamples;
    HdTimeSampleArray<GfMatrix4d, HD_CYCLES_MOTION_STEPS> m_transformSamples;

    HdMeshTopology m_topology;
    HdGeomSubsets m_geomSubsets;
    VtVec3fArray m_points;
    VtIntArray m_faceVertexCounts;
    VtIntArray m_faceVertexIndices;
    TfToken m_orientation;

    bool m_useSubdivision = false;
    bool m_subdivEnabled  = false;
    int m_maxSubdivision  = 12;
    float m_dicingRate    = 0.1f;

    int m_numNgons;
    int m_numCorners;

    Hd_VertexAdjacency m_adjacency;
    bool m_adjacencyValid = false;

    VtVec3fArray m_normals;
    VtIntArray m_normalIndices;
    bool m_normalsValid    = false;
    bool m_authoredNormals = false;
    bool m_smoothNormals   = false;

    VtIntArray m_cornerIndices;
    VtFloatArray m_cornerWeights;
    VtIntArray m_creaseIndices;
    VtIntArray m_creaseLengths;
    VtFloatArray m_creaseWeights;

    TfToken m_normalInterpolation;

    VtVec2fArray m_uvs;
    VtIntArray m_uvIndices;

    HdDisplayStyle m_displayStyle;
    int m_refineLevel  = 0;
    bool m_doubleSided = false;

    bool m_useMotionBlur;
    int m_motionSteps;

    bool m_hasVertexColors;

private:
    HdCyclesRenderDelegate* m_renderDelegate;
};

PXR_NAMESPACE_CLOSE_SCOPE

#endif  // HD_CYCLES_MESH_H<|MERGE_RESOLUTION|>--- conflicted
+++ resolved
@@ -224,17 +224,6 @@
     void _PopulateCreases();
 
     /**
-<<<<<<< HEAD
-     * @brief Cycles specific conversion required to get generated coord offsets
-     * 
-     * @param loc 
-     * @param size 
-     */
-    void _MeshTextureSpace(ccl::float3& loc, ccl::float3& size);
-
-    /**
-=======
->>>>>>> 40abafcc
      * @brief Populate generated coordinates attribute
      * 
      */
