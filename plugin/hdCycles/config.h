--- conflicted
+++ resolved
@@ -68,11 +68,7 @@
     /* ====== Cycles Settings ====== */
 
     /**
-<<<<<<< HEAD
-     * @brief If enabled, Cycles will log every step
-=======
      * @brief If enabled, Cycles will log 
->>>>>>> d2f09537
      *
      */
     bool cycles_enable_logging;
