--- conflicted
+++ resolved
@@ -994,12 +994,8 @@
     }
 
     if (*dirtyBits & HdChangeTracker::DirtyTransform) {
-<<<<<<< HEAD
-        // Something in this is the culprit for excessive deform motion blur render times
-=======
         // This causes a known slowdown to deforming motion blur renders
         // This will be addressed in an upcoming PR
->>>>>>> 0826336b
         m_transformSamples = HdCyclesSetTransform(m_cyclesObject, sceneDelegate,
                                                   id, m_useMotionBlur);
 
