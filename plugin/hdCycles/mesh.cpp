--- conflicted
+++ resolved
@@ -591,30 +591,8 @@
 }
 
 void
-<<<<<<< HEAD
-HdCyclesMesh::_MeshTextureSpace(ccl::float3& loc, ccl::float3& size)
-{
-    // m_cyclesMesh->compute_bounds must be called before this
-    loc  = (m_cyclesMesh->bounds.max + m_cyclesMesh->bounds.min) / 2.0f;
-    size = (m_cyclesMesh->bounds.max - m_cyclesMesh->bounds.min) / 2.0f;
-
-    if (size.x != 0.0f)
-        size.x = 0.5f / size.x;
-    if (size.y != 0.0f)
-        size.y = 0.5f / size.y;
-    if (size.z != 0.0f)
-        size.z = 0.5f / size.z;
-
-    loc = loc * size - ccl::make_float3(0.5f, 0.5f, 0.5f);
-}
-
-void
 HdCyclesMesh::_PopulateGenerated(ccl::Scene* scene)
 {
-=======
-HdCyclesMesh::_PopulateGenerated(ccl::Scene* scene)
-{
->>>>>>> 40abafcc
     if (m_cyclesMesh->need_attribute(scene, ccl::ATTR_STD_GENERATED)) {
         ccl::float3 loc, size;
         HdCyclesMeshTextureSpace(m_cyclesMesh, loc, size);
@@ -638,11 +616,7 @@
     // This should no longer be necessary
     //_ComputeTangents(true);
 
-<<<<<<< HEAD
-    // This must be done first, because _MeshTextureSpace requires computed min/max
-=======
     // This must be done first, because HdCyclesMeshTextureSpace requires computed min/max
->>>>>>> 40abafcc
     m_cyclesMesh->compute_bounds();
 
     _PopulateGenerated(scene);
