--- conflicted
+++ resolved
@@ -690,17 +690,6 @@
             // Apply custom schema
 
             m_useMotionBlur = _HdCyclesGetMeshParam<bool>(
-<<<<<<< HEAD
-                dirtyBits, id, this, sceneDelegate,
-                usdCyclesTokens->primvarsCyclesObjectMblur, m_useMotionBlur);
-
-            m_motionSteps = _HdCyclesGetMeshParam<bool>(
-                dirtyBits, id, this, sceneDelegate,
-                usdCyclesTokens->primvarsCyclesObjectMblurSteps, m_motionSteps);
-
-            m_cyclesObject->is_shadow_catcher = _HdCyclesGetMeshParam<bool>(
-                dirtyBits, id, this, sceneDelegate,
-=======
                 pv, dirtyBits, id, this, sceneDelegate,
                 usdCyclesTokens->primvarsCyclesObjectMblur, m_useMotionBlur);
 
@@ -710,25 +699,16 @@
 
             m_cyclesObject->is_shadow_catcher = _HdCyclesGetMeshParam<bool>(
                 pv, dirtyBits, id, this, sceneDelegate,
->>>>>>> 450fb0b3
                 usdCyclesTokens->primvarsCyclesObjectIs_shadow_catcher,
                 m_cyclesObject->is_shadow_catcher);
 
             m_cyclesObject->pass_id = _HdCyclesGetMeshParam<bool>(
-<<<<<<< HEAD
-                dirtyBits, id, this, sceneDelegate,
-=======
                 pv, dirtyBits, id, this, sceneDelegate,
->>>>>>> 450fb0b3
                 usdCyclesTokens->primvarsCyclesObjectPass_id,
                 m_cyclesObject->pass_id);
 
             m_cyclesObject->use_holdout = _HdCyclesGetMeshParam<bool>(
-<<<<<<< HEAD
-                dirtyBits, id, this, sceneDelegate,
-=======
                 pv, dirtyBits, id, this, sceneDelegate,
->>>>>>> 450fb0b3
                 usdCyclesTokens->primvarsCyclesObjectUse_holdout,
                 m_cyclesObject->use_holdout);
 
@@ -737,56 +717,32 @@
             m_visibilityFlags = 0;
 
             m_visCamera = _HdCyclesGetMeshParam<bool>(
-<<<<<<< HEAD
-                dirtyBits, id, this, sceneDelegate,
-=======
                 pv, dirtyBits, id, this, sceneDelegate,
->>>>>>> 450fb0b3
                 usdCyclesTokens->primvarsCyclesObjectVisibilityCamera,
                 m_visCamera);
 
             m_visDiffuse = _HdCyclesGetMeshParam<bool>(
-<<<<<<< HEAD
-                dirtyBits, id, this, sceneDelegate,
-=======
                 pv, dirtyBits, id, this, sceneDelegate,
->>>>>>> 450fb0b3
                 usdCyclesTokens->primvarsCyclesObjectVisibilityDiffuse,
                 m_visDiffuse);
 
             m_visGlossy = _HdCyclesGetMeshParam<bool>(
-<<<<<<< HEAD
-                dirtyBits, id, this, sceneDelegate,
-=======
                 pv, dirtyBits, id, this, sceneDelegate,
->>>>>>> 450fb0b3
                 usdCyclesTokens->primvarsCyclesObjectVisibilityGlossy,
                 m_visGlossy);
 
             m_visScatter = _HdCyclesGetMeshParam<bool>(
-<<<<<<< HEAD
-                dirtyBits, id, this, sceneDelegate,
-=======
                 pv, dirtyBits, id, this, sceneDelegate,
->>>>>>> 450fb0b3
                 usdCyclesTokens->primvarsCyclesObjectVisibilityScatter,
                 m_visScatter);
 
             m_visShadow = _HdCyclesGetMeshParam<bool>(
-<<<<<<< HEAD
-                dirtyBits, id, this, sceneDelegate,
-=======
                 pv, dirtyBits, id, this, sceneDelegate,
->>>>>>> 450fb0b3
                 usdCyclesTokens->primvarsCyclesObjectVisibilityShadow,
                 m_visShadow);
 
             m_visTransmission = _HdCyclesGetMeshParam<bool>(
-<<<<<<< HEAD
-                dirtyBits, id, this, sceneDelegate,
-=======
                 pv, dirtyBits, id, this, sceneDelegate,
->>>>>>> 450fb0b3
                 usdCyclesTokens->primvarsCyclesObjectVisibilityTransmission,
                 m_visTransmission);
 
