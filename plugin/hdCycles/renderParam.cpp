--- conflicted
+++ resolved
@@ -208,15 +208,11 @@
 HdCyclesRenderParam::_UpdateSessionFromRenderSettings(
     HdRenderSettingsMap const& settingsMap)
 {
-<<<<<<< HEAD
     for (auto& entry : settingsMap) {
         TfToken key   = entry.first;
         VtValue value = entry.second;
         _HandleSessionRenderSetting(key, value);
     }
-=======
-    _CyclesExit();
->>>>>>> ed8fc375
 }
 
 bool
@@ -939,9 +935,6 @@
 void
 HdCyclesRenderParam::StopRender()
 {
-    ccl::RenderStats stats;
-    m_cyclesSession->collect_statistics(&stats);
-    std::cout << "Render statistics:\n" << stats.full_report().c_str() << '\n';
     _CyclesExit();
 }
 
