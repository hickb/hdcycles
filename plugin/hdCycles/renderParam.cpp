--- conflicted
+++ resolved
@@ -58,7 +58,6 @@
 
 HdCyclesRenderParam::HdCyclesRenderParam()
     : m_shouldUpdate(false)
-<<<<<<< HEAD
     , m_useSquareSamples(false)
     , m_cyclesScene(nullptr)
     , m_cyclesSession(nullptr)
@@ -68,9 +67,7 @@
     , m_meshUpdated(false)
     , m_lightsUpdated(false)
     , m_shadersUpdated(false)
-=======
     , m_renderProgress(0)
->>>>>>> 1fb5f68b
 {
     _InitializeDefaults();
 }
@@ -211,18 +208,11 @@
 HdCyclesRenderParam::_UpdateSessionFromRenderSettings(
     HdRenderSettingsMap const& settingsMap)
 {
-<<<<<<< HEAD
     for (auto& entry : settingsMap) {
         TfToken key   = entry.first;
         VtValue value = entry.second;
         _HandleSessionRenderSetting(key, value);
     }
-=======
-    ccl::RenderStats stats;
-    m_cyclesSession->collect_statistics(&stats);
-    std::cout << "Render statistics:\n" << stats.full_report().c_str() << '\n';
-    _CyclesExit();
->>>>>>> 1fb5f68b
 }
 
 bool
@@ -945,6 +935,9 @@
 void
 HdCyclesRenderParam::StopRender()
 {
+    ccl::RenderStats stats;
+    m_cyclesSession->collect_statistics(&stats);
+    std::cout << "Render statistics:\n" << stats.full_report().c_str() << '\n';
     _CyclesExit();
 }
 
