//  Copyright 2020 Tangent Animation
//
//  Licensed under the Apache License, Version 2.0 (the "License");
//  you may not use this file except in compliance with the License.
//  You may obtain a copy of the License at
//
//      http://www.apache.org/licenses/LICENSE-2.0
//
//  Unless required by applicable law or agreed to in writing, software
//  distributed under the License is distributed on an "AS IS" BASIS,
//  WITHOUT WARRANTIES OR CONDITIONS OF ANY KIND, either express or implied,
//  including without limitation, as related to merchantability and fitness
//  for a particular purpose.
//
//  In no event shall any copyright holder be liable for any damages of any kind
//  arising from the use of this software, whether in contract, tort or otherwise.
//  See the License for the specific language governing permissions and
//  limitations under the License.

#include "utils.h"

<<<<<<< HEAD
#include "mesh.h"
=======
#include "config.h"
>>>>>>> 08ac8f99

#include <render/nodes.h>
#include <subd/subd_dice.h>
#include <subd/subd_split.h>
#include <util/util_path.h>

#include <pxr/base/gf/vec2f.h>
#include <pxr/base/tf/stringUtils.h>
#include <pxr/imaging/hd/extComputationUtils.h>
#include <pxr/usd/sdf/assetPath.h>

#ifdef USE_HBOOST
#    include <hboost/filesystem.hpp>
#else
#    include <boost/filesystem.hpp>
#endif

PXR_NAMESPACE_OPEN_SCOPE

/* =========- Texture ========== */

bool
HdCyclesPathIsUDIM(const ccl::string& a_filepath)
{
#ifndef USD_HAS_UDIM_RESOLVE_FIX
    // Added precheck to ensure no UDIM is accepted with relative path
    BOOST_NS::filesystem::path filepath(a_filepath);
    if (filepath.is_relative())
        return false;
#endif
    return a_filepath.find("<UDIM>") != std::string::npos;
}

// TODO: Investigate getting these tiles from uv data
// The cycles function ImageTextureNode::cull_tiles does not properly load tiles
// in an interactive session when not provided by Blender. We could assume these
// tiles based on uv primvars, but I have a feeling the material loading happens
// before the mesh syncing. More rnd needs to be done.
void
HdCyclesParseUDIMS(const ccl::string& a_filepath, ccl::vector<int>& a_tiles)
{
    BOOST_NS::filesystem::path filepath(a_filepath);

    size_t offset            = filepath.stem().string().find("<UDIM>");
    std::string baseFileName = filepath.stem().string().substr(0, offset);

    std::vector<std::string> files;

    BOOST_NS::filesystem::path path(ccl::path_dirname(a_filepath));
    for (BOOST_NS::filesystem::directory_iterator it(path);
         it != BOOST_NS::filesystem::directory_iterator(); ++it) {
        if (BOOST_NS::filesystem::is_regular_file(it->status())
            || BOOST_NS::filesystem::is_symlink(it->status())) {
            std::string foundFile = BOOST_NS::filesystem::basename(
                it->path().filename());

            if (baseFileName == (foundFile.substr(0, offset))) {
                files.push_back(foundFile);
            }
        }
    }

    a_tiles.clear();

    for (std::string file : files) {
        a_tiles.push_back(atoi(file.substr(offset, offset + 3).c_str()));
    }
}

void
HdCyclesMeshTextureSpace(ccl::Geometry* a_geom, ccl::float3& a_loc,
                         ccl::float3& a_size)
{
    // m_cyclesMesh->compute_bounds must be called before this
    a_loc  = (a_geom->bounds.max + a_geom->bounds.min) / 2.0f;
    a_size = (a_geom->bounds.max - a_geom->bounds.min) / 2.0f;

    if (a_size.x != 0.0f)
        a_size.x = 0.5f / a_size.x;
    if (a_size.y != 0.0f)
        a_size.y = 0.5f / a_size.y;
    if (a_size.z != 0.0f)
        a_size.z = 0.5f / a_size.z;

    a_loc = a_loc * a_size - ccl::make_float3(0.5f, 0.5f, 0.5f);
}

/* ========== Material ========== */

ccl::Shader*
HdCyclesCreateDefaultShader()
{
    ccl::Shader* shader = new ccl::Shader();

    shader->graph = new ccl::ShaderGraph();

    ccl::VertexColorNode* vc = new ccl::VertexColorNode();
    vc->layer_name           = ccl::ustring("displayColor");

    ccl::PrincipledBsdfNode* bsdf = new ccl::PrincipledBsdfNode();

    shader->graph->add(bsdf);
    shader->graph->add(vc);

    ccl::ShaderNode* out = shader->graph->output();
    shader->graph->connect(vc->output("Color"), bsdf->input("Base Color"));
    shader->graph->connect(bsdf->output("BSDF"), out->input("Surface"));

    return shader;
}

bool
_DumpGraph(ccl::ShaderGraph* shaderGraph, const char* name)
{
    if (!shaderGraph)
        return false;

    static const HdCyclesConfig& config = HdCyclesConfig::GetInstance();

    if (config.cycles_shader_graph_dump_dir.size() > 0) {
        std::string dump_location = config.cycles_shader_graph_dump_dir + "/"
                                    + TfMakeValidIdentifier(name)
                                    + "_graph.txt";
        std::cout << "Dumping shader graph: " << dump_location << '\n';
        try {
            shaderGraph->dump_graph(dump_location.c_str());
            return true;
        } catch (...) {
            std::cout << "Couldn't dump shadergraph: " << dump_location << "\n";
        }
    }
    return false;
}

/* ========= Conversion ========= */

// TODO: Make this function more robust
// Along with making point sampling more robust
// UPDATE:
// This causes a known slowdown to deforming motion blur renders
// This will be addressed in an upcoming PR
HdTimeSampleArray<GfMatrix4d, HD_CYCLES_MOTION_STEPS>
HdCyclesSetTransform(ccl::Object* object, HdSceneDelegate* delegate,
                     const SdfPath& id, bool use_motion)
{
    if (!object)
        return {};

    HdTimeSampleArray<GfMatrix4d, HD_CYCLES_MOTION_STEPS> xf {};

    delegate->SampleTransform(id, &xf);

    int sampleCount = xf.count;

    if (sampleCount == 0) {
        object->tfm = ccl::transform_identity();
        return xf;
    }

    if (sampleCount > 1) {
        bool foundCenter = false;
        for (int i = 0; i < sampleCount; i++) {
            if (xf.times.data()[i] == 0.0f) {
                object->tfm = mat4d_to_transform(xf.values.data()[i]);
                foundCenter = true;
            }
        }
        if (!foundCenter)
            object->tfm = mat4d_to_transform(xf.values.data()[0]);
    } else {
        object->tfm = mat4d_to_transform(xf.values.data()[0]);
    }

    if (!use_motion) {
        return xf;
    }

    object->motion.clear();
    if (object->geometry) {
        if (object->geometry->use_motion_blur
            && object->geometry->motion_steps != sampleCount) {
            object->motion.resize(object->geometry->motion_steps, object->tfm);
            return xf;
        }
    }

    // TODO: This might still be wrong on some edge cases...
    // The order of point sampling and transform sampling is the only reason
    // that this works
    if (object->geometry && object->geometry->motion_steps == sampleCount) {
        object->geometry->use_motion_blur = true;

        if (object->geometry->type == ccl::Geometry::MESH) {
            ccl::Mesh* mesh = (ccl::Mesh*)object->geometry;
            if (mesh->transform_applied)
                mesh->need_update = true;
        }

        object->motion.resize(sampleCount, ccl::transform_empty());

        for (int i = 0; i < sampleCount; i++) {
            if (xf.times.data()[i] == 0.0f) {
                object->tfm = mat4d_to_transform(xf.values.data()[i]);
            }

            int idx = i;
            if (object->geometry)
                object->geometry->motion_step(xf.times.data()[i]);

            object->motion[idx] = mat4d_to_transform(xf.values.data()[i]);
        }
    }

    return xf;
}

ccl::Transform
HdCyclesExtractTransform(HdSceneDelegate* delegate, const SdfPath& id)
{
    constexpr size_t maxSamples = 2;
    HdTimeSampleArray<GfMatrix4d, maxSamples> xf {};

    delegate->SampleTransform(id, &xf);

    return mat4d_to_transform(xf.values[0]);
}

GfMatrix4d
ConvertCameraTransform(const GfMatrix4d& a_cameraTransform)
{
    GfMatrix4d viewToWorldCorrectionMatrix(1.0);

    GfMatrix4d flipZ(1.0);
    flipZ[2][2]                 = -1.0;
    viewToWorldCorrectionMatrix = flipZ * viewToWorldCorrectionMatrix;

    return viewToWorldCorrectionMatrix * a_cameraTransform;
}

ccl::Transform
mat4d_to_transform(const GfMatrix4d& mat)
{
    ccl::Transform outTransform = ccl::transform_identity();

    outTransform.x.x = static_cast<float>(mat[0][0]);
    outTransform.x.y = static_cast<float>(mat[1][0]);
    outTransform.x.z = static_cast<float>(mat[2][0]);
    outTransform.x.w = static_cast<float>(mat[3][0]);

    outTransform.y.x = static_cast<float>(mat[0][1]);
    outTransform.y.y = static_cast<float>(mat[1][1]);
    outTransform.y.z = static_cast<float>(mat[2][1]);
    outTransform.y.w = static_cast<float>(mat[3][1]);

    outTransform.z.x = static_cast<float>(mat[0][2]);
    outTransform.z.y = static_cast<float>(mat[1][2]);
    outTransform.z.z = static_cast<float>(mat[2][2]);
    outTransform.z.w = static_cast<float>(mat[3][2]);

    return outTransform;
}

ccl::Transform
mat4f_to_transform(const GfMatrix4f& mat)
{
    ccl::Transform outTransform = ccl::transform_identity();

    outTransform.x.x = static_cast<float>(mat[0][0]);
    outTransform.x.y = static_cast<float>(mat[1][0]);
    outTransform.x.z = static_cast<float>(mat[2][0]);
    outTransform.x.w = static_cast<float>(mat[3][0]);

    outTransform.y.x = static_cast<float>(mat[0][1]);
    outTransform.y.y = static_cast<float>(mat[1][1]);
    outTransform.y.z = static_cast<float>(mat[2][1]);
    outTransform.y.w = static_cast<float>(mat[3][1]);

    outTransform.z.x = static_cast<float>(mat[0][2]);
    outTransform.z.y = static_cast<float>(mat[1][2]);
    outTransform.z.z = static_cast<float>(mat[2][2]);
    outTransform.z.w = static_cast<float>(mat[3][2]);

    return outTransform;
}

ccl::int2
vec2i_to_int2(const GfVec2i& a_vec)
{
    return ccl::make_int2(a_vec[0], a_vec[1]);
}

GfVec2i
int2_to_vec2i(const ccl::int2& a_int)
{
    return GfVec2i(a_int.x, a_int.y);
}

ccl::float2
vec2f_to_float2(const GfVec2f& a_vec)
{
    return ccl::make_float2(a_vec[0], a_vec[1]);
}

ccl::float2
vec2i_to_float2(const GfVec2i& a_vec)
{
    return ccl::make_float2((float)a_vec[0], (float)a_vec[1]);
}

ccl::float2
vec2d_to_float2(const GfVec2d& a_vec)
{
    return ccl::make_float2((float)a_vec[0], (float)a_vec[1]);
}

ccl::float2
vec3f_to_float2(const GfVec3f& a_vec)
{
    return ccl::make_float2(a_vec[0], a_vec[1]);
}

ccl::float3
float_to_float3(const float& a_vec)
{
    return ccl::make_float3(a_vec, a_vec, a_vec);
}

ccl::float3
vec2f_to_float3(const GfVec2f& a_vec)
{
    return ccl::make_float3(a_vec[0], a_vec[1], 0.0f);
}

ccl::float3
vec3f_to_float3(const GfVec3f& a_vec)
{
    return ccl::make_float3(a_vec[0], a_vec[1], a_vec[2]);
}

ccl::float3
vec3i_to_float3(const GfVec3i& a_vec)
{
    return ccl::make_float3((float)a_vec[0], (float)a_vec[1], (float)a_vec[2]);
}

ccl::float3
vec3d_to_float3(const GfVec3d& a_vec)
{
    return ccl::make_float3((float)a_vec[0], (float)a_vec[1], (float)a_vec[2]);
}

ccl::float3
vec4f_to_float3(const GfVec4f& a_vec)
{
    return ccl::make_float3(a_vec[0], a_vec[1], a_vec[2]);
}

ccl::float4
vec1f_to_float4(const float& a_val)
{
    return ccl::make_float4(a_val, a_val, a_val, a_val);
}

ccl::float4
vec2f_to_float4(const GfVec2f& a_vec, float a_z, float a_alpha)
{
    return ccl::make_float4(a_vec[0], a_vec[1], a_z, a_alpha);
}

ccl::float4
vec3f_to_float4(const GfVec3f& a_vec, float a_alpha)
{
    return ccl::make_float4(a_vec[0], a_vec[1], a_vec[2], a_alpha);
}

ccl::float4
vec4f_to_float4(const GfVec4f& a_vec)
{
    return ccl::make_float4(a_vec[0], a_vec[1], a_vec[2], a_vec[3]);
}

ccl::float4
vec4i_to_float4(const GfVec4i& a_vec)
{
    return ccl::make_float4((float)a_vec[0], (float)a_vec[1], (float)a_vec[2],
                            (float)a_vec[3]);
}

ccl::float4
vec4d_to_float4(const GfVec4d& a_vec)
{
    return ccl::make_float4((float)a_vec[0], (float)a_vec[1], (float)a_vec[2],
                            (float)a_vec[3]);
}

/* ========= Primvars ========= */

const std::array<HdInterpolation, HdInterpolationCount> interpolations {
    HdInterpolationConstant,    HdInterpolationUniform,
    HdInterpolationVarying,     HdInterpolationVertex,
    HdInterpolationFaceVarying, HdInterpolationInstance,
};

inline void
_HdCyclesInsertPrimvar(HdCyclesPrimvarMap& primvars, const TfToken& name,
                       const TfToken& role, HdInterpolation interpolation,
                       const VtValue& value)
{
    auto it = primvars.find(name);
    if (it == primvars.end()) {
        primvars.insert({ name, { value, role, interpolation } });
    } else {
        it->second.value         = value;
        it->second.role          = role;
        it->second.interpolation = interpolation;
        it->second.dirtied       = true;
    }
}

// Get Computed primvars
bool
HdCyclesGetComputedPrimvars(HdSceneDelegate* a_delegate, const SdfPath& a_id,
                            HdDirtyBits a_dirtyBits,
                            HdCyclesPrimvarMap& a_primvars)
{
    // First we are querying which primvars need to be computed, and storing them in a list to rely
    // on the batched computation function in HdExtComputationUtils.
    HdExtComputationPrimvarDescriptorVector dirtyPrimvars;
    for (HdInterpolation interpolation : interpolations) {
        auto computedPrimvars
            = a_delegate->GetExtComputationPrimvarDescriptors(a_id,
                                                              interpolation);
        for (const auto& primvar : computedPrimvars) {
            if (HdChangeTracker::IsPrimvarDirty(a_dirtyBits, a_id,
                                                primvar.name)) {
                dirtyPrimvars.emplace_back(primvar);
            }
        }
    }

    // Early exit.
    if (dirtyPrimvars.empty()) {
        return false;
    }

    auto changed = false;
    auto valueStore
        = HdExtComputationUtils::GetComputedPrimvarValues(dirtyPrimvars,
                                                          a_delegate);
    for (const auto& primvar : dirtyPrimvars) {
        const auto itComputed = valueStore.find(primvar.name);
        if (itComputed == valueStore.end()) {
            continue;
        }
        changed = true;
        _HdCyclesInsertPrimvar(a_primvars, primvar.name, primvar.role,
                               primvar.interpolation, itComputed->second);
    }

    return changed;
}

// Get Non-computed primvars
bool
HdCyclesGetPrimvars(HdSceneDelegate* a_delegate, const SdfPath& a_id,
                    HdDirtyBits a_dirtyBits, bool a_multiplePositionKeys,
                    HdCyclesPrimvarMap& a_primvars)
{
    for (auto interpolation : interpolations) {
        const auto primvarDescs
            = a_delegate->GetPrimvarDescriptors(a_id, interpolation);
        for (const auto& primvarDesc : primvarDescs) {
            if (primvarDesc.name == HdTokens->points) {
                continue;
            }
            // The number of motion keys has to be matched between points and normals, so
            _HdCyclesInsertPrimvar(a_primvars, primvarDesc.name,
                                   primvarDesc.role, primvarDesc.interpolation,
                                   (a_multiplePositionKeys
                                    && primvarDesc.name == HdTokens->normals)
                                       ? VtValue {}
                                       : a_delegate->Get(a_id,
                                                         primvarDesc.name));
        }
    }

    return true;
}


void
HdCyclesPopulatePrimvarDescsPerInterpolation(
    HdSceneDelegate* a_sceneDelegate, SdfPath const& a_id,
    HdCyclesPDPIMap* a_primvarDescsPerInterpolation)
{
    if (!a_primvarDescsPerInterpolation->empty()) {
        return;
    }

    auto interpolations = {
        HdInterpolationConstant,    HdInterpolationUniform,
        HdInterpolationVarying,     HdInterpolationVertex,
        HdInterpolationFaceVarying, HdInterpolationInstance,
    };
    for (auto& interpolation : interpolations) {
        a_primvarDescsPerInterpolation->emplace(
            interpolation,
            a_sceneDelegate->GetPrimvarDescriptors(a_id, interpolation));
    }
}

bool
HdCyclesIsPrimvarExists(TfToken const& a_name,
                        HdCyclesPDPIMap const& a_primvarDescsPerInterpolation,
                        HdInterpolation* a_interpolation)
{
    for (auto& entry : a_primvarDescsPerInterpolation) {
        for (auto& pv : entry.second) {
            if (pv.name == a_name) {
                if (a_interpolation) {
                    *a_interpolation = entry.first;
                }
                return true;
            }
        }
    }
    return false;
}

void
_PopulateAttribute(const TfToken& name, const TfToken& role,
                   HdInterpolation interpolation, const VtValue& value,
                   ccl::Attribute* attr, HdCyclesMesh* mesh)
{
    // Done this way to 'future-proof' and allow arbitrary number of components
    // This might be useless, but felt prudent
    int num_components = -1;

    // We can probably deduce types and sizes from the Gf/Vt API
    // but for now we handle every permutation.
    VtFloatArray colorVec1f;
    VtVec2fArray colorVec2f;
    VtVec3fArray colorVec3f;
    VtVec4fArray colorVec4f;

    VtDoubleArray colorVec1d;
    VtVec2dArray colorVec2d;
    VtVec3dArray colorVec3d;
    VtVec4dArray colorVec4d;

    VtIntArray colorVec1i;
    VtVec2iArray colorVec2i;
    VtVec3iArray colorVec3i;
    VtVec4iArray colorVec4i;

    // 0 float, 1 double, 2 int
    int src_type = 0;

    if (value.IsHolding<VtArray<float>>()) {
        colorVec1f     = value.UncheckedGet<VtArray<float>>();
        num_components = 1;
        src_type       = 0;
    } else if (value.IsHolding<VtArray<GfVec2f>>()) {
        colorVec2f     = value.UncheckedGet<VtArray<GfVec2f>>();
        num_components = 2;
        src_type       = 0;
    } else if (value.IsHolding<VtArray<GfVec3f>>()) {
        colorVec3f     = value.UncheckedGet<VtArray<GfVec3f>>();
        num_components = 3;
        src_type       = 0;
    } else if (value.IsHolding<VtArray<GfVec4f>>()) {
        colorVec4f     = value.UncheckedGet<VtArray<GfVec4f>>();
        num_components = 4;
        src_type       = 0;
    } else if (value.IsHolding<VtArray<double>>()) {
        colorVec1d     = value.UncheckedGet<VtArray<double>>();
        num_components = 1;
        src_type       = 1;
    } else if (value.IsHolding<VtArray<GfVec2d>>()) {
        colorVec2d     = value.UncheckedGet<VtArray<GfVec2d>>();
        num_components = 2;
        src_type       = 1;
    } else if (value.IsHolding<VtArray<GfVec3d>>()) {
        colorVec3d     = value.UncheckedGet<VtArray<GfVec3d>>();
        num_components = 3;
        src_type       = 1;
    } else if (value.IsHolding<VtArray<GfVec4d>>()) {
        colorVec4d     = value.UncheckedGet<VtArray<GfVec4d>>();
        num_components = 4;
        src_type       = 1;
    } else if (value.IsHolding<VtArray<int>>()) {
        colorVec1i     = value.UncheckedGet<VtArray<int>>();
        num_components = 1;
        src_type       = 2;
    } else if (value.IsHolding<VtArray<GfVec2i>>()) {
        colorVec2i     = value.UncheckedGet<VtArray<GfVec2i>>();
        num_components = 2;
        src_type       = 2;
    } else if (value.IsHolding<VtArray<GfVec3i>>()) {
        colorVec3i     = value.UncheckedGet<VtArray<GfVec3i>>();
        num_components = 3;
        src_type       = 2;
    } else if (value.IsHolding<VtArray<GfVec4f>>()) {
        colorVec4f     = value.UncheckedGet<VtArray<GfVec4f>>();
        num_components = 4;
        src_type       = 2;
    } else {
        std::cout
            << "Invalid color size. Only float, vec2, vec3, and vec4 are supported. Found"
            << value.GetTypeName() << "\n";
    }

    size_t arr_size  = value.GetArraySize();
    char* data       = attr->data();
    size_t data_size = sizeof(ccl::uchar4);

    if (num_components == 1)
        data_size = sizeof(float);
    else if (num_components == 2)
        data_size = sizeof(ccl::float2);
    else if (num_components == 3)
        data_size = sizeof(ccl::float3);
    else if (num_components == 4)
        data_size = sizeof(ccl::float4);

    if (interpolation == HdInterpolationVertex) {
        VtIntArray::const_iterator idxIt = mesh->GetFaceVertexIndices().begin();

        for (int i = 0; i < value.GetArraySize(); i++) {
            if (num_components == 1) {
                if (src_type == 0)
                    ((float*)data)[0] = colorVec1f[i];
                else if (src_type == 1)
                    ((float*)data)[0] = (float)colorVec1d[i];
                else if (src_type == 2)
                    ((float*)data)[0] = (float)colorVec1i[i];
            } else if (num_components == 2) {
                if (src_type == 0)
                    ((ccl::float2*)data)[0] = vec2f_to_float2(colorVec2f[i]);
                else if (src_type == 1)
                    ((ccl::float2*)data)[0] = vec2d_to_float2(colorVec2d[i]);
                else if (src_type == 2)
                    ((ccl::float2*)data)[0] = vec2i_to_float2(colorVec2i[i]);

            } else if (num_components == 3) {
                if (src_type == 0)
                    ((ccl::float3*)data)[0] = vec3f_to_float3(colorVec3f[i]);
                else if (src_type == 1)
                    ((ccl::float3*)data)[0] = vec3d_to_float3(colorVec3d[i]);
                else if (src_type == 2)
                    ((ccl::float3*)data)[0] = vec3i_to_float3(colorVec3i[i]);

            } else if (num_components == 4) {
                if (src_type == 0)
                    ((ccl::float4*)data)[0] = vec4f_to_float4(colorVec4f[i]);
                else if (src_type == 1)
                    ((ccl::float4*)data)[0] = vec4d_to_float4(colorVec4d[i]);
                else if (src_type == 2)
                    ((ccl::float4*)data)[0] = vec4i_to_float4(colorVec4i[i]);
            }
            data += 1 * data_size;
        }

    } else if (interpolation == HdInterpolationUniform) {
        for (size_t i = 0; i < value.GetArraySize(); i++) {
            if (i > mesh->GetFaceVertexCounts().size()) {
                std::cout << "Oversized...\n";
                continue;
            }
            const int vCount = mesh->GetFaceVertexCounts()[i];

            int subTris = (vCount - 2);

            for (size_t j = 0; j < subTris; j++) {
                if (num_components == 1) {
                    if (src_type == 0)
                        ((float*)data)[0] = colorVec1f[i];
                    else if (src_type == 1)
                        ((float*)data)[0] = (float)colorVec1d[i];
                    else if (src_type == 2)
                        ((float*)data)[0] = (float)colorVec1i[i];

                } else if (num_components == 2) {
                    if (src_type == 0)
                        ((ccl::float2*)data)[0] = vec2f_to_float2(
                            colorVec2f[i]);
                    else if (src_type == 1)
                        ((ccl::float2*)data)[0] = vec2d_to_float2(
                            colorVec2d[i]);
                    else if (src_type == 2)
                        ((ccl::float2*)data)[0] = vec2i_to_float2(
                            colorVec2i[i]);

                } else if (num_components == 3) {
                    if (src_type == 0)
                        ((ccl::float3*)data)[0] = vec3f_to_float3(
                            colorVec3f[i]);
                    else if (src_type == 1)
                        ((ccl::float3*)data)[0] = vec3d_to_float3(
                            colorVec3d[i]);
                    else if (src_type == 2)
                        ((ccl::float3*)data)[0] = vec3i_to_float3(
                            colorVec3i[i]);

                } else if (num_components == 4) {
                    if (src_type == 0)
                        ((ccl::float4*)data)[0] = vec4f_to_float4(
                            colorVec4f[i]);
                    else if (src_type == 1)
                        ((ccl::float4*)data)[0] = vec4d_to_float4(
                            colorVec4d[i]);
                    else if (src_type == 2)
                        ((ccl::float4*)data)[0] = vec4i_to_float4(
                            colorVec4i[i]);
                }
                data += 1 * data_size;
            }
        }
    } else if (interpolation == HdInterpolationFaceVarying) {
        int count = 0;
        for (int i = 0; i < mesh->GetFaceVertexCounts().size(); i++) {
            const int vCount = mesh->GetFaceVertexCounts()[i];

            for (int j = 1; j < vCount - 1; ++j) {
                int v0 = count;
                int v1 = (count + j + 0);
                int v2 = (count + j + 1);

                if (mesh->GetOrientation() == HdTokens->leftHanded) {
                    v1 = (count + ((vCount - 1) - j) + 0);
                    v2 = (count + ((vCount - 1) - j) + 1);
                }

                if (num_components == 1) {
                    if (src_type == 0) {
                        ((float*)data)[0] = colorVec1f[v0];
                        ((float*)data)[1] = colorVec1f[v1];
                        ((float*)data)[2] = colorVec1f[v2];
                    } else if (src_type == 1) {
                        ((float*)data)[0] = (float)colorVec1d[v0];
                        ((float*)data)[1] = (float)colorVec1d[v1];
                        ((float*)data)[2] = (float)colorVec1d[v2];
                    } else if (src_type == 2) {
                        ((float*)data)[0] = (float)colorVec1i[v0];
                        ((float*)data)[1] = (float)colorVec1i[v1];
                        ((float*)data)[2] = (float)colorVec1i[v2];
                    }
                } else if (num_components == 2) {
                    if (src_type == 0) {
                        ((ccl::float2*)data)[0] = vec2f_to_float2(
                            colorVec2f[v0]);
                        ((ccl::float2*)data)[1] = vec2f_to_float2(
                            colorVec2f[v1]);
                        ((ccl::float2*)data)[2] = vec2f_to_float2(
                            colorVec2f[v2]);
                    } else if (src_type == 1) {
                        ((ccl::float2*)data)[0] = vec2d_to_float2(
                            colorVec2d[v0]);
                        ((ccl::float2*)data)[1] = vec2d_to_float2(
                            colorVec2d[v1]);
                        ((ccl::float2*)data)[2] = vec2d_to_float2(
                            colorVec2d[v2]);
                    } else if (src_type == 2) {
                        ((ccl::float2*)data)[0] = vec2i_to_float2(
                            colorVec2i[v0]);
                        ((ccl::float2*)data)[1] = vec2i_to_float2(
                            colorVec2i[v1]);
                        ((ccl::float2*)data)[2] = vec2i_to_float2(
                            colorVec2i[v2]);
                    }

                } else if (num_components == 3) {
                    if (src_type == 0) {
                        ((ccl::float3*)data)[0] = vec3f_to_float3(
                            colorVec3f[v0]);
                        ((ccl::float3*)data)[1] = vec3f_to_float3(
                            colorVec3f[v1]);
                        ((ccl::float3*)data)[2] = vec3f_to_float3(
                            colorVec3f[v2]);
                    } else if (src_type == 1) {
                        ((ccl::float3*)data)[0] = vec3d_to_float3(
                            colorVec3d[v0]);
                        ((ccl::float3*)data)[1] = vec3d_to_float3(
                            colorVec3d[v1]);
                        ((ccl::float3*)data)[2] = vec3d_to_float3(
                            colorVec3d[v2]);
                    } else if (src_type == 2) {
                        ((ccl::float3*)data)[0] = vec3i_to_float3(
                            colorVec3i[v0]);
                        ((ccl::float3*)data)[1] = vec3i_to_float3(
                            colorVec3i[v1]);
                        ((ccl::float3*)data)[2] = vec3i_to_float3(
                            colorVec3i[v2]);
                    }

                } else if (num_components == 4) {
                    if (src_type == 0) {
                        ((ccl::float4*)data)[0] = vec4f_to_float4(
                            colorVec4f[v0]);
                        ((ccl::float4*)data)[1] = vec4f_to_float4(
                            colorVec4f[v1]);
                        ((ccl::float4*)data)[2] = vec4f_to_float4(
                            colorVec4f[v2]);
                    } else if (src_type == 1) {
                        ((ccl::float4*)data)[0] = vec4d_to_float4(
                            colorVec4d[v0]);
                        ((ccl::float4*)data)[1] = vec4d_to_float4(
                            colorVec4d[v1]);
                        ((ccl::float4*)data)[2] = vec4d_to_float4(
                            colorVec4d[v2]);
                    } else if (src_type == 2) {
                        ((ccl::float4*)data)[0] = vec4i_to_float4(
                            colorVec4i[v0]);
                        ((ccl::float4*)data)[1] = vec4i_to_float4(
                            colorVec4i[v1]);
                        ((ccl::float4*)data)[2] = vec4i_to_float4(
                            colorVec4i[v2]);
                    }
                }
                data += 3 * data_size;
            }
            count += vCount;
        }
    } else if (interpolation == HdInterpolationConstant) {
        if (value.GetArraySize() > 0) {
            if (num_components == 1) {
                if (src_type == 0)
                    ((float*)data)[0] = colorVec1f[0];
                else if (src_type == 1)
                    ((float*)data)[0] = (float)colorVec1d[0];
                else if (src_type == 2)
                    ((float*)data)[0] = (float)colorVec1i[0];

            } else if (num_components == 2) {
                if (src_type == 0)
                    ((ccl::float2*)data)[0] = vec2f_to_float2(colorVec2f[0]);
                else if (src_type == 1)
                    ((ccl::float2*)data)[0] = vec2d_to_float2(colorVec2d[0]);
                else if (src_type == 2)
                    ((ccl::float2*)data)[0] = vec2i_to_float2(colorVec2i[0]);

            } else if (num_components == 3) {
                if (src_type == 0)
                    ((ccl::float3*)data)[0] = vec3f_to_float3(colorVec3f[0]);
                else if (src_type == 1)
                    ((ccl::float3*)data)[0] = vec3d_to_float3(colorVec3d[0]);
                else if (src_type == 2)
                    ((ccl::float3*)data)[0] = vec3i_to_float3(colorVec3i[0]);

            } else if (num_components == 4) {
                if (src_type == 0)
                    ((ccl::float4*)data)[0] = vec4f_to_float4(colorVec4f[0]);
                else if (src_type == 1)
                    ((ccl::float4*)data)[0] = vec4d_to_float4(colorVec4d[0]);
                else if (src_type == 2)
                    ((ccl::float4*)data)[0] = vec4i_to_float4(colorVec4i[0]);
            }
        }
    } else {
        std::cout << "HdCycles WARNING: Interpolation unsupported: "
                  << interpolation << '\n';
    }
}


/* ========= MikkTSpace ========= */

struct MikkUserData {
    MikkUserData(const char* layer_name, ccl::Mesh* mesh, ccl::float3* tangent,
                 float* tangent_sign)
        : mesh(mesh)
        , texface(NULL)
        , tangent(tangent)
        , tangent_sign(tangent_sign)
    {
        const ccl::AttributeSet& attributes = (mesh->subd_faces.size())
                                                  ? mesh->subd_attributes
                                                  : mesh->attributes;

        ccl::Attribute* attr_vN = attributes.find(ccl::ATTR_STD_VERTEX_NORMAL);
        if (!attr_vN) {
            mesh->add_face_normals();
            mesh->add_vertex_normals();
            attr_vN = attributes.find(ccl::ATTR_STD_VERTEX_NORMAL);
        }
        vertex_normal = attr_vN->data_float3();

        ccl::Attribute* attr_uv = attributes.find(ccl::ustring(layer_name));
        if (attr_uv != NULL) {
            texface = attr_uv->data_float2();
        }
    }

    ccl::Mesh* mesh;
    int num_faces;

    ccl::float3* vertex_normal;
    ccl::float2* texface;

    ccl::float3* tangent;
    float* tangent_sign;
};

int
mikk_get_num_faces(const SMikkTSpaceContext* context)
{
    const MikkUserData* userdata = (const MikkUserData*)context->m_pUserData;
    if (userdata->mesh->subd_faces.size()) {
        return userdata->mesh->subd_faces.size();
    } else {
        return userdata->mesh->num_triangles();
    }
}

int
mikk_get_num_verts_of_face(const SMikkTSpaceContext* context,
                           const int face_num)
{
    const MikkUserData* userdata = (const MikkUserData*)context->m_pUserData;
    if (userdata->mesh->subd_faces.size()) {
        const ccl::Mesh* mesh = userdata->mesh;
        return mesh->subd_faces[face_num].num_corners;
    } else {
        return 3;
    }
}

int
mikk_vertex_index(const ccl::Mesh* mesh, const int face_num, const int vert_num)
{
    if (mesh->subd_faces.size()) {
        const ccl::Mesh::SubdFace& face = mesh->subd_faces[face_num];
        return mesh->subd_face_corners[face.start_corner + vert_num];
    } else {
        return mesh->triangles[face_num * 3 + vert_num];
    }
}

int
mikk_corner_index(const ccl::Mesh* mesh, const int face_num, const int vert_num)
{
    if (mesh->subd_faces.size()) {
        const ccl::Mesh::SubdFace& face = mesh->subd_faces[face_num];
        return face.start_corner + vert_num;
    } else {
        return face_num * 3 + vert_num;
    }
}

void
mikk_get_position(const SMikkTSpaceContext* context, float P[3],
                  const int face_num, const int vert_num)
{
    const MikkUserData* userdata = (const MikkUserData*)context->m_pUserData;
    const ccl::Mesh* mesh        = userdata->mesh;
    const int vertex_index       = mikk_vertex_index(mesh, face_num, vert_num);
    const ccl::float3 vP         = mesh->verts[vertex_index];
    P[0]                         = vP.x;
    P[1]                         = vP.y;
    P[2]                         = vP.z;
}

void
mikk_get_texture_coordinate(const SMikkTSpaceContext* context, float uv[2],
                            const int face_num, const int vert_num)
{
    const MikkUserData* userdata = (const MikkUserData*)context->m_pUserData;
    const ccl::Mesh* mesh        = userdata->mesh;
    if (userdata->texface != NULL) {
        const int corner_index = mikk_corner_index(mesh, face_num, vert_num);
        ccl::float2 tfuv       = userdata->texface[corner_index];
        uv[0]                  = tfuv.x;
        uv[1]                  = tfuv.y;
    } else {
        uv[0] = 0.0f;
        uv[1] = 0.0f;
    }
}

void
mikk_get_normal(const SMikkTSpaceContext* context, float N[3],
                const int face_num, const int vert_num)
{
    const MikkUserData* userdata = (const MikkUserData*)context->m_pUserData;
    const ccl::Mesh* mesh        = userdata->mesh;
    ccl::float3 vN;
    if (mesh->subd_faces.size()) {
        const ccl::Mesh::SubdFace& face = mesh->subd_faces[face_num];
        if (face.smooth) {
            const int vertex_index = mikk_vertex_index(mesh, face_num,
                                                       vert_num);
            vN                     = userdata->vertex_normal[vertex_index];
        } else {
            vN = face.normal(mesh);
        }
    } else {
        if (mesh->smooth[face_num]) {
            const int vertex_index = mikk_vertex_index(mesh, face_num,
                                                       vert_num);
            vN                     = userdata->vertex_normal[vertex_index];
        } else {
            const ccl::Mesh::Triangle tri = mesh->get_triangle(face_num);
            vN                            = tri.compute_normal(&mesh->verts[0]);
        }
    }
    N[0] = vN.x;
    N[1] = vN.y;
    N[2] = vN.z;
}

void
mikk_set_tangent_space(const SMikkTSpaceContext* context, const float T[],
                       const float sign, const int face_num, const int vert_num)
{
    MikkUserData* userdata = (MikkUserData*)context->m_pUserData;
    const ccl::Mesh* mesh  = userdata->mesh;
    const int corner_index = mikk_corner_index(mesh, face_num, vert_num);
    userdata->tangent[corner_index] = ccl::make_float3(T[0], T[1], T[2]);
    if (userdata->tangent_sign != NULL) {
        userdata->tangent_sign[corner_index] = sign;
    }
}

void
mikk_compute_tangents(const char* layer_name, ccl::Mesh* mesh, bool need_sign,
                      bool active_render)
{
    /* Create tangent attributes. */
    ccl::AttributeSet& attributes = (mesh->subd_faces.size())
                                        ? mesh->subd_attributes
                                        : mesh->attributes;
    ccl::Attribute* attr;
    ccl::ustring name;

    if (layer_name != NULL) {
        name = ccl::ustring((std::string(layer_name) + ".tangent").c_str());
    } else {
        name = ccl::ustring("orco.tangent");
    }

    if (active_render) {
        attr = attributes.add(ccl::ATTR_STD_UV_TANGENT, name);
    } else {
        attr = attributes.add(name, ccl::TypeDesc::TypeVector,
                              ccl::ATTR_ELEMENT_CORNER);
    }
    ccl::float3* tangent = attr->data_float3();
    /* Create bitangent sign attribute. */
    float* tangent_sign = NULL;
    if (need_sign) {
        ccl::Attribute* attr_sign;
        ccl::ustring name_sign;

        if (layer_name != NULL) {
            name_sign = ccl::ustring(
                (std::string(layer_name) + ".tangent_sign").c_str());
        } else {
            name_sign = ccl::ustring("orco.tangent_sign");
        }

        if (active_render) {
            attr_sign = attributes.add(ccl::ATTR_STD_UV_TANGENT_SIGN,
                                       name_sign);
        } else {
            attr_sign = attributes.add(name_sign, ccl::TypeDesc::TypeFloat,
                                       ccl::ATTR_ELEMENT_CORNER);
        }
        tangent_sign = attr_sign->data_float();
    }
    /* Setup userdata. */
    MikkUserData userdata(layer_name, mesh, tangent, tangent_sign);
    /* Setup interface. */
    SMikkTSpaceInterface sm_interface;
    memset(&sm_interface, 0, sizeof(sm_interface));
    sm_interface.m_getNumFaces          = mikk_get_num_faces;
    sm_interface.m_getNumVerticesOfFace = mikk_get_num_verts_of_face;
    sm_interface.m_getPosition          = mikk_get_position;
    sm_interface.m_getTexCoord          = mikk_get_texture_coordinate;
    sm_interface.m_getNormal            = mikk_get_normal;
    sm_interface.m_setTSpaceBasic       = mikk_set_tangent_space;
    /* Setup context. */
    SMikkTSpaceContext context;
    memset(&context, 0, sizeof(context));
    context.m_pUserData  = &userdata;
    context.m_pInterface = &sm_interface;
    /* Compute tangents. */
    genTangSpaceDefault(&context);
}

template<>
bool
_HdCyclesGetVtValue<bool>(VtValue a_value, bool a_default, bool* a_hasChanged,
                          bool a_checkWithDefault)
{
    bool val = a_default;
    if (!a_value.IsEmpty()) {
        if (a_value.IsHolding<bool>()) {
            if (!a_checkWithDefault && a_hasChanged)
                *a_hasChanged = true;
            val = a_value.UncheckedGet<bool>();
        } else if (a_value.IsHolding<int>()) {
            if (!a_checkWithDefault && a_hasChanged)
                *a_hasChanged = true;
            val = (bool)a_value.UncheckedGet<int>();
        } else if (a_value.IsHolding<float>()) {
            if (!a_checkWithDefault && a_hasChanged)
                val = (a_value.UncheckedGet<float>() == 1.0f);
        } else if (a_value.IsHolding<double>()) {
            if (!a_checkWithDefault && a_hasChanged)
                *a_hasChanged = true;
            val = (a_value.UncheckedGet<double>() == 1.0);
        }
    }
    if (a_hasChanged && a_checkWithDefault && val != a_default)
        *a_hasChanged = true;
    return val;
}

PXR_NAMESPACE_CLOSE_SCOPE<|MERGE_RESOLUTION|>--- conflicted
+++ resolved
@@ -19,11 +19,8 @@
 
 #include "utils.h"
 
-<<<<<<< HEAD
 #include "mesh.h"
-=======
 #include "config.h"
->>>>>>> 08ac8f99
 
 #include <render/nodes.h>
 #include <subd/subd_dice.h>
